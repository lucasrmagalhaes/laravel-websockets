--- conflicted
+++ resolved
@@ -139,26 +139,18 @@
         return array_values($userIds);
     }
 
-<<<<<<< HEAD
+    /**
+     * Compute the hash for the presence channel integrity.
+     *
+     * @param  array  $users
+     * @return array
+     */
     protected function getHash(array $users): array
     {
         $hash = [];
 
         foreach ($users as $socketId => $channelData) {
-            $hash[$channelData->user_id] = $channelData->user_info;
-=======
-    /**
-     * Compute the hash for the presence channel integrity.
-     *
-     * @return array
-     */
-    protected function getHash(): array
-    {
-        $hash = [];
-
-        foreach ($this->users as $socketId => $channelData) {
             $hash[$channelData->user_id] = $channelData->user_info ?? [];
->>>>>>> 20d45e82
         }
 
         return $hash;
