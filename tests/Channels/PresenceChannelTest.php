--- conflicted
+++ resolved
@@ -61,11 +61,7 @@
     }
 
     /** @test */
-<<<<<<< HEAD
     public function clients_with_valid_auth_signatures_can_leave_presence_channels()
-=======
-    public function clients_with_no_user_info_can_join_presence_channels()
->>>>>>> 20d45e82
     {
         $connection = $this->getWebSocketConnection();
 
@@ -73,12 +69,6 @@
 
         $channelData = [
             'user_id' => 1,
-<<<<<<< HEAD
-            'user_info' => [
-                'name' => 'Marcel',
-            ],
-=======
->>>>>>> 20d45e82
         ];
 
         $signature = "{$connection->socketId}:presence-channel:".json_encode($channelData);
@@ -97,7 +87,6 @@
         $connection->assertSentEvent('pusher_internal:subscription_succeeded', [
             'channel' => 'presence-channel',
         ]);
-<<<<<<< HEAD
 
         $message = new Message(json_encode([
             'event' => 'pusher:unsubscribe',
@@ -108,6 +97,35 @@
         ]));
 
         $this->pusherServer->onMessage($connection, $message);
+    }
+
+    /** @test */
+    public function clients_with_no_user_info_can_join_presence_channels()
+    {
+        $connection = $this->getWebSocketConnection();
+
+        $this->pusherServer->onOpen($connection);
+
+        $channelData = [
+            'user_id' => 1,
+        ];
+
+        $signature = "{$connection->socketId}:presence-channel:".json_encode($channelData);
+
+        $message = new Message(json_encode([
+            'event' => 'pusher:subscribe',
+            'data' => [
+                'auth' => $connection->app->key.':'.hash_hmac('sha256', $signature, $connection->app->secret),
+                'channel' => 'presence-channel',
+                'channel_data' => json_encode($channelData),
+            ],
+        ]));
+
+        $this->pusherServer->onMessage($connection, $message);
+
+        $connection->assertSentEvent('pusher_internal:subscription_succeeded', [
+            'channel' => 'presence-channel',
+        ]);
     }
 
     /** @test */
@@ -136,8 +154,6 @@
 
         $this->pusherServer->onMessage($connection, $message);
 
-        $this->markTestAsPassed();
-=======
->>>>>>> 20d45e82
+        $this->assertTrue(true);
     }
 }