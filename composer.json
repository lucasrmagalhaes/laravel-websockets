--- conflicted
+++ resolved
@@ -31,28 +31,16 @@
         "clue/redis-react": "^2.3",
         "evenement/evenement": "^2.0|^3.0",
         "guzzlehttp/psr7": "^1.5",
-<<<<<<< HEAD
-        "laravel/framework": "^6.0|^7.0|^8.0",
-=======
         "illuminate/broadcasting": "^6.0|^7.0|^8.0",
         "illuminate/console": "^6.0|^7.0|^8.0",
         "illuminate/http": "^6.0|^7.0|^8.0",
         "illuminate/routing": "^6.0|^7.0|^8.0",
         "illuminate/support": "^6.0|^7.0|^8.0",
->>>>>>> 00dd9b0b
         "pusher/pusher-php-server": "^3.0|^4.0",
         "react/promise": "^2.0",
         "symfony/http-kernel": "^4.0|^5.0",
         "symfony/psr-http-message-bridge": "^1.1|^2.0"
     },
-<<<<<<< HEAD
-=======
-    "require-dev": {
-        "mockery/mockery": "^1.3",
-        "orchestra/testbench": "^4.0|^5.0|^6.0",
-        "phpunit/phpunit": "^8.0|^9.0"
-    },
->>>>>>> 00dd9b0b
     "autoload": {
         "psr-4": {
             "BeyondCode\\LaravelWebSockets\\": "src/"
